--- conflicted
+++ resolved
@@ -814,17 +814,11 @@
     return this.generator.builder.createSafeCall(this.unboxFn, [value]);
   }
 
-<<<<<<< HEAD
   createHeap(value: LLVMValue) {
-    const allocated = this.generator.gc.allocate(this.llvmType.getPointerElementType());
+    const allocated = this.generator.gc.allocateObject(this.llvmType.getPointerElementType());
     this.callCtor(allocated, value);
     return allocated;
   }
-=======
-  create(value: LLVMValue) {
-    let allocated: LLVMValue = this.generator.gc.allocateObject(this.llvmType.getPointerElementType());
-    const thisUntyped = this.generator.builder.asVoidStar(allocated);
->>>>>>> 0e016053
 
   createStack(value: LLVMValue) {
     const allocated = this.generator.builder.createAlloca(this.llvmType.getPointerElementType());

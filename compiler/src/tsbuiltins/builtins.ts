--- conflicted
+++ resolved
@@ -220,11 +220,7 @@
     return constructor;
   }
 
-<<<<<<< HEAD
-  createClosure(fn: LLVMValue, env: LLVMValue, envLength : number, functionDeclaration: Declaration) {
-=======
   createClosure(fn: LLVMValue, env: Environment, functionDeclaration: Declaration) {
->>>>>>> 66a06027
     if (fn.type.getPointerLevel() !== 1 || !fn.type.unwrapPointer().isFunction()) {
       throw new Error("Malformed function");
     }

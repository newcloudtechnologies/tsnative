import { LLVMGenerator } from "../generator";
import { FunctionMangler } from "../mangling";
import { LLVMValue, LLVMGlobalVariable, LLVMConstant } from "../llvm/value";
import { Declaration } from "../ts/declaration";
import { LLVMType } from "../llvm/type";
import { GC } from "../tsbuiltins/gc";

export class Runtime {
    private readonly generator: LLVMGenerator;

    private garbageCollector: GC;

    private getGCFn: LLVMValue;
    private globalGCAddress: LLVMValue | undefined;

    constructor(declaration: Declaration, generator: LLVMGenerator) {
      this.generator = generator;

      this.getGCFn = this.findGetGC(declaration);
<<<<<<< HEAD

      this.garbageCollector = new GC(this.generator, this);

      this.putGCIntoGlobalVariable();
=======

      this.garbageCollector = new GC(this.generator, this);
>>>>>>> f0dc4275
    }

    get gc() : GC {
        return this.garbageCollector;
    }

    getGCAddress() : LLVMValue {
      if (!this.globalGCAddress) {
        throw new Error("Cannot get GC address because global gc variable has not been created yet");
      }
      return this.generator.builder.createLoad(this.globalGCAddress);
    }

<<<<<<< HEAD
=======
    initGlobalState() {
      this.putGCIntoGlobalVariable();
    }

>>>>>>> f0dc4275
    private putGCIntoGlobalVariable() {
      const nullValue = LLVMConstant.createNullValue(this.gc.getGCType(), this.generator);
      this.globalGCAddress = LLVMGlobalVariable.make(this.generator, this.gc.getGCType(), false, nullValue, "gc_constant");

      const gcAddress = this.callGetGC();
      this.generator.builder.createSafeStore(gcAddress, this.globalGCAddress);
<<<<<<< HEAD
      this.gc.addRoot(gcAddress);
=======
>>>>>>> f0dc4275
    }

    private callGetGC() : LLVMValue {
      const addressVoidStar = this.generator.builder.createSafeCall(this.getGCFn, [], "global GC void*");
      return this.generator.builder.createBitCast(addressVoidStar, this.gc.getGCType(), "global GC");
    }

    private findGetGC(declaration: Declaration) {
      const getGCDeclaration = declaration.members.find((m) => m.isMethod() && m.name?.getText() === "getGC");
      if (!getGCDeclaration) {
        throw Error("Unable to find getGC function");
      }

      const thisType = this.generator.ts.checker.getTypeAtLocation(declaration.unwrapped);
  
      const { qualifiedName } = FunctionMangler.mangle(
        getGCDeclaration,
        undefined,
        thisType,
        [],
        this.generator,
        undefined,
        []
      );
  
      const llvmReturnType = LLVMType.getInt8Type(this.generator).getPointer();
      const llvmArgumentTypes : LLVMType[] = [];
  
      return this.generator.llvm.function.create(llvmReturnType, llvmArgumentTypes, qualifiedName).fn;
    }
}    <|MERGE_RESOLUTION|>--- conflicted
+++ resolved
@@ -17,15 +17,8 @@
       this.generator = generator;
 
       this.getGCFn = this.findGetGC(declaration);
-<<<<<<< HEAD
 
       this.garbageCollector = new GC(this.generator, this);
-
-      this.putGCIntoGlobalVariable();
-=======
-
-      this.garbageCollector = new GC(this.generator, this);
->>>>>>> f0dc4275
     }
 
     get gc() : GC {
@@ -39,23 +32,17 @@
       return this.generator.builder.createLoad(this.globalGCAddress);
     }
 
-<<<<<<< HEAD
-=======
     initGlobalState() {
       this.putGCIntoGlobalVariable();
     }
 
->>>>>>> f0dc4275
     private putGCIntoGlobalVariable() {
       const nullValue = LLVMConstant.createNullValue(this.gc.getGCType(), this.generator);
       this.globalGCAddress = LLVMGlobalVariable.make(this.generator, this.gc.getGCType(), false, nullValue, "gc_constant");
 
       const gcAddress = this.callGetGC();
       this.generator.builder.createSafeStore(gcAddress, this.globalGCAddress);
-<<<<<<< HEAD
       this.gc.addRoot(gcAddress);
-=======
->>>>>>> f0dc4275
     }
 
     private callGetGC() : LLVMValue {

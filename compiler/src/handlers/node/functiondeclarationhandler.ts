/*
 * Copyright (c) New Cloud Technologies, Ltd., 2014-2022
 *
 * You can not use the contents of the file in any way without
 * New Cloud Technologies, Ltd. written permission.
 *
 * To obtain such a permit, you should contact New Cloud Technologies, Ltd.
 * at http://ncloudtech.com/contact.html
 *
 */

import * as ts from "typescript";
import { AbstractNodeHandler } from "./nodehandler";
import { Scope, Environment, createEnvironment, HeapVariableDeclaration } from "../../scope";
import { LLVMFunction } from "../../llvm/function";
import { LLVMType } from "../../llvm/type";
import { LLVMConstant, LLVMValue } from "../../llvm/value";
import { ConciseBody } from "../../ts/concisebody";
import { Declaration } from "../../ts/declaration";
import { FunctionHandler } from "../expression/functionhandler";

export class FunctionDeclarationHandler extends AbstractNodeHandler {
    handle(node: ts.Node, parentScope: Scope, outerEnv?: Environment): boolean {
        if (ts.isFunctionDeclaration(node)) {
            const declaration = Declaration.create(node, this.generator);
            return this.handleFunctionDeclaration(declaration, parentScope, outerEnv);
        }

        if (this.next) {
            return this.next.handle(node, parentScope, outerEnv);
        }

        return false;
    }

    handleFunctionDeclaration(declaration: Declaration, parentScope: Scope, outerEnv?: Environment) {
        if (declaration.isAmbient()) {
            // ambient declarations are used to map calls to cxx backend, nothing to handle
            return true;
        }

        const env = this.createEnvironmentForDeclaration(declaration, outerEnv);
        const closure = this.createClosureForDeclaration(declaration, env);

        this.registerClosureForDeclaration(closure, declaration, parentScope);

        return true;
    }

    private getDeclarationName(declaration: Declaration) {
        const name = declaration.name?.getText();
        if (!name) {
            throw new Error(`Anonymous function declarations are not supported. Error at: '${declaration.getText()}'`);
        }

        return name;
    }

    createEnvironmentForDeclaration(declaration: Declaration, outerEnv?: Environment) {
        if (!declaration.body) {
            throw new Error(`Expected body at function declaration '${declaration.getText()}'`);
        }

        const signature = this.generator.ts.checker.getSignatureFromDeclaration(declaration);
        const parameters = signature.getDeclaredParameters();

        const llvmArgumentTypes: LLVMType[] = [];
        if (!declaration.typeParameters) {
            const tsArgumentTypes = parameters.map((parameter) => this.generator.ts.checker.getTypeAtLocation(parameter));
            llvmArgumentTypes.push(
                ...tsArgumentTypes.map((argType) => {
                    return argType.getLLVMType();
                })
            );
        } else {
            llvmArgumentTypes.push(...new Array(parameters.length).fill(LLVMType.getInt8Type(this.generator).getPointer()));
        }

        // these dummy arguments will be substituted by actual arguments once called
        const dummyArguments = llvmArgumentTypes.map((type) => {
            if (type.isUnion()) {
                return this.generator.ts.union.create();
            }

            const nonPtrType = type.unwrapPointer();

            const nullValue = LLVMConstant.createNullValue(nonPtrType, this.generator);
            const allocated = this.generator.gc.allocate(nonPtrType);
            this.generator.builder.createSafeStore(nullValue, allocated);

            return allocated;
        });

        this.generator.symbolTable.currentScope.initializeVariablesAndFunctionDeclarations(declaration.body, this.generator);

        const scope = this.generator.symbolTable.currentScope;

        const environmentVariables = ConciseBody.create(declaration.body, this.generator).getEnvironmentVariables(
            signature,
            scope,
            outerEnv
        );

        return createEnvironment(
            scope,
            environmentVariables,
            this.generator,
            {
                args: dummyArguments,
                signature,
            },
            outerEnv
        );
    }

    createClosureForDeclaration(declaration: Declaration, env: Environment) {
        if (declaration.typeParameters) {
            this.generator.meta.registerFunctionEnvironment(declaration, env);
            return this.generator.tsclosure.lazyClosure.create(env.typed);
        }

        const signature = this.generator.ts.checker.getSignatureFromDeclaration(declaration);
        const tsReturnType = signature.getReturnType();
        const llvmReturnType = tsReturnType.getLLVMReturnType();

        const functionName = this.getDeclarationName(declaration) + "__" + this.generator.randomString;
        const { fn } = this.generator.llvm.function.create(llvmReturnType, [env.voidStar], functionName);

        FunctionHandler.handleFunctionBody(declaration, fn, this.generator, env);
        LLVMFunction.verify(fn, declaration);

<<<<<<< HEAD
        return this.generator.tsclosure.createClosure(fn, env.untyped, env.variables.length, declaration);
=======
        return this.generator.tsclosure.createClosure(fn, env, declaration);
>>>>>>> 66a06027
    }

    registerClosureForDeclaration(closure: LLVMValue, declaration: Declaration, parentScope: Scope) {
        const name = this.getDeclarationName(declaration);
        const existing = parentScope.get(name);

        if (existing && existing instanceof LLVMValue) {
            // overwrite pointers that possibly captured in some environments
            existing.makeAssignment(closure);
            // overwrite value for future uses
            parentScope.overwrite(name, new HeapVariableDeclaration(closure, closure, name));
        } else {
            parentScope.set(name, new HeapVariableDeclaration(closure, closure, name));
        }
    }
}<|MERGE_RESOLUTION|>--- conflicted
+++ resolved
@@ -129,11 +129,7 @@
         FunctionHandler.handleFunctionBody(declaration, fn, this.generator, env);
         LLVMFunction.verify(fn, declaration);
 
-<<<<<<< HEAD
-        return this.generator.tsclosure.createClosure(fn, env.untyped, env.variables.length, declaration);
-=======
         return this.generator.tsclosure.createClosure(fn, env, declaration);
->>>>>>> 66a06027
     }
 
     registerClosureForDeclaration(closure: LLVMValue, declaration: Declaration, parentScope: Scope) {

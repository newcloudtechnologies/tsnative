/*
 * Copyright (c) New Cloud Technologies, Ltd., 2014-2022
 *
 * You can not use the contents of the file in any way without
 * New Cloud Technologies, Ltd. written permission.
 *
 * To obtain such a permit, you should contact New Cloud Technologies, Ltd.
 * at http://ncloudtech.com/contact.html
 *
 */

import * as ts from "typescript";
import { AbstractNodeHandler } from "./nodehandler";
import { Scope, Environment, createEnvironment, HeapVariableDeclaration } from "../../scope";
import { LLVMFunction } from "../../llvm/function";
import { LLVMType } from "../../llvm/type";
import { LLVMConstant, LLVMValue } from "../../llvm/value";
import { ConciseBody } from "../../ts/concisebody";
import { Declaration } from "../../ts/declaration";
import { FunctionHandler } from "../expression/functionhandler";

export class FunctionDeclarationHandler extends AbstractNodeHandler {
    handle(node: ts.Node, parentScope: Scope, outerEnv?: Environment): boolean {
        if (ts.isFunctionDeclaration(node)) {
            const declaration = Declaration.create(node, this.generator);
            return this.handleFunctionDeclaration(declaration, parentScope, outerEnv);
        }

        if (this.next) {
            return this.next.handle(node, parentScope, outerEnv);
        }

        return false;
    }

    handleFunctionDeclaration(declaration: Declaration, parentScope: Scope, outerEnv?: Environment) {
        if (declaration.isAmbient()) {
            // ambient declarations are used to map calls to cxx backend, nothing to handle
            return true;
        }

        const env = this.createEnvironmentForDeclaration(declaration, outerEnv);
        const closure = this.createClosureForDeclaration(declaration, env);

        this.registerClosureForDeclaration(closure, declaration, parentScope);

        return true;
    }

    private getDeclarationName(declaration: Declaration) {
        const name = declaration.name?.getText();
        if (!name) {
            throw new Error(`Anonymous function declarations are not supported. Error at: '${declaration.getText()}'`);
        }

        return name;
    }

    createEnvironmentForDeclaration(declaration: Declaration, outerEnv?: Environment) {
        if (!declaration.body) {
            throw new Error(`Expected body at function declaration '${declaration.getText()}'`);
        }

        const signature = this.generator.ts.checker.getSignatureFromDeclaration(declaration);
        const parameters = signature.getDeclaredParameters();

        const llvmArgumentTypes: LLVMType[] = [];
        if (!declaration.typeParameters) {
            const tsArgumentTypes = parameters.map((parameter) => this.generator.ts.checker.getTypeAtLocation(parameter));
            llvmArgumentTypes.push(
                ...tsArgumentTypes.map((argType) => {
                    return argType.getLLVMType();
                })
            );
        } else {
            llvmArgumentTypes.push(...new Array(parameters.length).fill(LLVMType.getInt8Type(this.generator).getPointer()));
        }

        // these dummy arguments will be substituted by actual arguments once called
        const dummyArguments = llvmArgumentTypes.map((type) => {
            if (type.isUnion()) {
                return this.generator.ts.union.create();
            }

            const nonPtrType = type.unwrapPointer();

            const nullValue = LLVMConstant.createNullValue(nonPtrType, this.generator);
            const allocated = this.generator.gc.allocate(nonPtrType);
            this.generator.builder.createSafeStore(nullValue, allocated);

            return allocated;
        });

        this.generator.symbolTable.currentScope.initializeVariablesAndFunctionDeclarations(declaration.body, this.generator);

        const scope = this.generator.symbolTable.currentScope;

        const environmentVariables = ConciseBody.create(declaration.body, this.generator).getEnvironmentVariables(
            signature,
            scope,
            outerEnv
        );

        return createEnvironment(
            scope,
            environmentVariables,
            this.generator,
            {
                args: dummyArguments,
                signature,
            },
            outerEnv
        );
    }

    createClosureForDeclaration(declaration: Declaration, env: Environment) {
        if (declaration.typeParameters) {
            this.generator.meta.registerFunctionEnvironment(declaration, env);
            return this.generator.tsclosure.lazyClosure.create(env.typed);
        }

        const signature = this.generator.ts.checker.getSignatureFromDeclaration(declaration);
        const tsReturnType = signature.getReturnType();
        const llvmReturnType = tsReturnType.getLLVMReturnType();

        const functionName = this.getDeclarationName(declaration) + "__" + this.generator.randomString;
        const { fn } = this.generator.llvm.function.create(llvmReturnType, [env.voidStar], functionName);

        FunctionHandler.handleFunctionBody(declaration, fn, this.generator, env);
        LLVMFunction.verify(fn, declaration);

<<<<<<< HEAD
        return this.generator.tsclosure.createClosure(fn, env.untyped, env.variables.length, declaration);
=======
        return this.generator.tsclosure.createClosure(fn, env, declaration);
>>>>>>> 91b2ac93
    }

    registerClosureForDeclaration(closure: LLVMValue, declaration: Declaration, parentScope: Scope) {
        const name = this.getDeclarationName(declaration);
        const existing = parentScope.get(name);

        if (existing && existing instanceof LLVMValue) {
            // overwrite pointers that possibly captured in some environments
            existing.makeAssignment(closure);
            // overwrite value for future uses
            parentScope.overwrite(name, new HeapVariableDeclaration(closure, closure, name));
        } else {
            parentScope.set(name, new HeapVariableDeclaration(closure, closure, name));
        }
    }
}<|MERGE_RESOLUTION|>--- conflicted
+++ resolved
@@ -129,11 +129,7 @@
         FunctionHandler.handleFunctionBody(declaration, fn, this.generator, env);
         LLVMFunction.verify(fn, declaration);
 
-<<<<<<< HEAD
-        return this.generator.tsclosure.createClosure(fn, env.untyped, env.variables.length, declaration);
-=======
         return this.generator.tsclosure.createClosure(fn, env, declaration);
->>>>>>> 91b2ac93
     }
 
     registerClosureForDeclaration(closure: LLVMValue, declaration: Declaration, parentScope: Scope) {

/*
 * Copyright (c) New Cloud Technologies, Ltd., 2014-2023
 *
 * You can not use the contents of the file in any way without
 * New Cloud Technologies, Ltd. written permission.
 *
 * To obtain such a permit, you should contact New Cloud Technologies, Ltd.
 * at http://ncloudtech.com/contact.html
 *
 */

import { Scope, HeapVariableDeclaration, Environment, addClassScope } from "../../scope";
import { LLVMConstantFP, LLVMValue } from "../../llvm/value";
import * as ts from "typescript";
import { AbstractNodeHandler } from "./nodehandler";
import { LLVM } from "../../llvm/llvm";

type VariableLike = ts.VariableStatement | ts.VariableDeclarationList;
export class VariableHandler extends AbstractNodeHandler {
  handle(node: ts.Node, parentScope: Scope, outerEnv?: Environment): boolean {
    switch (node.kind) {
      case ts.SyntaxKind.VariableStatement:
      case ts.SyntaxKind.VariableDeclarationList:
        this.generator.emitLocation(node);
        this.handleVariables(node as VariableLike, parentScope, outerEnv);
        return true;
      case ts.SyntaxKind.VariableDeclaration:
        this.generator.emitLocation(node);
        const variableDeclaration = node as ts.VariableDeclaration;

        if (ts.isArrayBindingPattern(variableDeclaration.name)) {
          this.handleArrayBindingPattern(variableDeclaration, parentScope, outerEnv);
          return true;
        }

        this.handleVariableDeclaration(variableDeclaration, parentScope, outerEnv);
        return true;
    }

    if (this.next) {
      return this.next.handle(node, parentScope, outerEnv);
    }

    return false;
  }

  private handleVariableDeclaration(
    declaration: ts.VariableDeclaration,
    parentScope: Scope,
    outerEnv?: Environment
  ): void {
    if (this.generator.symbolTable.currentScope.isAmbientSourceFile()) {
      // variables declared in ambient sources are considered compiler internals
      return;
    }

    let name = (declaration.name as ts.Identifier).escapedText.toString() || declaration.name.getText();

    // Note about 'escapedText' from tsc: Text of identifier, but if the identifier begins with two underscores, this will begin with three;
    // Cut leading underscore
    if (name.startsWith("___")) {
      name = name.substring(1);
    }

    let initializer = this.getInitializer(declaration, name, parentScope, outerEnv);
    if (!initializer) {
      return;
    }

    const type = this.generator.ts.checker.getTypeAtLocation(declaration);
    if (!type.isUnion() && initializer.type.isUnion()) {
      initializer = this.generator.ts.union.get(initializer);
      initializer = this.generator.builder.createBitCast(initializer, type.getLLVMType())
    }

    if (initializer.isTSPrimitivePtr()) {
      // mimics 'value' semantic for primitives
      initializer = initializer.clone();

      // convert c++ enumerator values to ts' number
      if (type.isEnum() && initializer.type.isIntegerType()) {
        initializer = this.generator.builtinNumber.create(initializer);
      }
    }

    if (type.isUnion() && !initializer.type.isUnion()) {
      initializer = this.generator.ts.union.create(initializer);
    }

    if (type.isVoid()) {
      initializer = this.generator.builder.createBitCast(initializer, this.generator.ts.undef.getLLVMType());
    }

    parentScope.setOrAssign(name, initializer);

    if (outerEnv?.variables.includes(name)) {
      const index = outerEnv.getVariableIndex(name);
      const valuePtr = this.generator.builder.createSafeInBoundsGEP(outerEnv.typed, [0, index]);
      const value = this.generator.builder.createLoad(valuePtr);

      this.generator.builder.createSafeStore(initializer, value);
    }

    const dbg = this.generator.getDebugInfo();
    if (dbg) {
<<<<<<< HEAD
      const varPtrPtr = parentScope.get(name);
      if (varPtrPtr && varPtrPtr instanceof LLVMValue) {
        initializer = varPtrPtr;
      }
      dbg.emitDeclare(name, initializer, declaration, type);
=======
      let variable = parentScope.get(name);
      if (!variable) {
        throw new Error(`LLVMValue for ${name} not found. Error at: ${declaration.getText()}`);
      }

      if (variable instanceof Scope) {
        throw new Error(`LLVMValue for ${name} not found (Scope). Error at: ${declaration.getText()}`);
      }

      if (variable instanceof HeapVariableDeclaration) {
        variable = variable.allocated;
      }

      if (variable.type.getPointerLevel() !== 2) {
        throw new Error(`Expected value to be pointer to pointer, got '${variable.type.toString()}. Error at: ${declaration.getText()}'`);
      }
      dbg.emitDeclare(name, variable, declaration, type);
>>>>>>> 4ea4eba3
    }
  }

  private handleVariables(statement: VariableLike, parentScope: Scope, env?: Environment): void {
    const declarations = ts.isVariableStatement(statement)
      ? statement.declarationList.declarations
      : statement.declarations;
    declarations.forEach((declaration) => {
      this.generator.handleNode(declaration, parentScope, env);
    });
  }

  private getInitializer(
    declaration: ts.VariableDeclaration,
    name: string,
    parentScope: Scope,
    outerEnv?: Environment
  ) {
    addClassScope(declaration, this.generator.symbolTable.globalScope, this.generator);

    let initializer: LLVMValue | undefined;
    if (
      !declaration.initializer ||
      declaration.initializer.kind === ts.SyntaxKind.NullKeyword ||
      declaration.initializer.kind === ts.SyntaxKind.UndefinedKeyword
    ) {
      const type = this.generator.ts.checker.getTypeAtLocation(declaration);

      let allocated: LLVMValue;
      if (type.isUndefined() || type.isNull()) {
        allocated = this.generator.ts.undef.get();
      } else {
        const allocateUnion = declaration.initializer || type.isOptionalUnion();
        if (allocateUnion) {
          allocated = this.generator.ts.union.create();
        } else {
          const variableSymbol = type.getSymbol();
          const variableTypeDeclaration = variableSymbol.valueDeclaration;

          if (!variableTypeDeclaration) {
            throw new Error(`Unable to find value declaration for type '${type.toString()}'. Error at: '${declaration.getText()}'`);
          }

          if (!variableTypeDeclaration.isAmbient()) {
            allocated = this.generator.ts.obj.create();
          } else {
            allocated = this.generator.gc.allocateObject(type.getLLVMType().getPointerElementType());
          }
        }
      }

      parentScope.setOrAssign(name, allocated);
      initializer = undefined;
    } else {
      this.checkAssignmentFromMethod(declaration);
      initializer = this.generator.handleExpression(declaration.initializer, outerEnv);
    }

    return initializer?.derefToPtrLevel1();
  }

  private handleArrayBindingPattern(declaration: ts.VariableDeclaration, parentScope: Scope, outerEnv?: Environment) {
    if (!declaration.initializer) {
      throw new Error(`Expected initializer at '${declaration.getText()}'`);
    }

    const bindingPattern = declaration.name as ts.ArrayBindingPattern;

    const identifiers: ts.Identifier[] = [];
    bindingPattern.elements.forEach((element) => {
      if (!ts.isBindingElement(element) || element.initializer) {
        throw new Error("Array destructuring is not support omitting nor default initializers.");
      }

      if (!ts.isIdentifier(element.name)) {
        throw new Error(
          `Array destructuring is not support non-identifiers, got '${ts.SyntaxKind[element.kind]
          }' at '${element.getText()}'`
        );
      }

      identifiers.push(element.name);
    });

    const rhs = this.generator.handleExpression(declaration.initializer, outerEnv).derefToPtrLevel1();
    const rhsUntyped = this.generator.builder.asVoidStar(rhs);

    if (rhs.type.isTuple()) {
      const elementTypes = bindingPattern.elements.map((e) => this.generator.ts.checker.getTypeAtLocation(e));

      identifiers.forEach((identifier, index) => {
        const destructedValueUntyped = this.generator.ts.tuple.createSubscriptionCallForNumber(rhsUntyped, index);

        const destructedValue = this.generator.builder.createBitCast(
          destructedValueUntyped,
          elementTypes[index].getLLVMType()
        );

        const name = identifier.getText();
        parentScope.setOrAssign(name, destructedValue);
      });

      return;
    }

    if (!rhs.type.isArray()) {
      throw new Error("Destructing assignment is supported for tuples and arrays only");
    }

    const arrayType = this.generator.ts.checker.getTypeAtLocation(declaration.initializer);
    let elementType = arrayType.getTypeGenericArguments()[0];
    if (elementType.isFunction()) {
      elementType = this.generator.tsclosure.getTSType();
    }

    identifiers.forEach((identifier, index) => {
      const name = identifier.getText();
      const destructedValueUntyped = this.generator.ts.array.createSubscriptionCall(rhsUntyped, arrayType, index);
      const destructedValue = this.generator.builder.createBitCast(destructedValueUntyped, elementType.getLLVMType());

      parentScope.setOrAssign(name, destructedValue);
    });
  }

  private checkAssignmentFromMethod(declaration: ts.VariableDeclaration) {
    if (!declaration.initializer) {
      return;
    }

    if (!ts.isPropertyAccessExpression(declaration.initializer)) {
      return;
    }

    const isPropertyAccessWithSymbol = this.generator.ts.checker.nodeHasSymbolAndDeclaration(declaration.initializer);
    if (!isPropertyAccessWithSymbol) {
      return;
    }

    const propertyAccessSymbol = this.generator.ts.checker.getSymbolAtLocation(declaration.initializer);
    const propertyAccessDeclaration = propertyAccessSymbol.valueDeclaration;

    if (!propertyAccessDeclaration) {
      return;
    }

    if (propertyAccessDeclaration.isGetAccessor()) {
      return;
    }

    if (propertyAccessDeclaration.isMethod()) {
      throw new Error(`It seems like '${declaration.getText()}' is an assignment a method to variable.
       This code is ill-formed and will lead to runtime crash because of context 'this' loss.
       Use 'bind' with '${declaration.initializer.getText()}.bind(this, ...)' instead`);
    }
  }
}<|MERGE_RESOLUTION|>--- conflicted
+++ resolved
@@ -103,13 +103,6 @@
 
     const dbg = this.generator.getDebugInfo();
     if (dbg) {
-<<<<<<< HEAD
-      const varPtrPtr = parentScope.get(name);
-      if (varPtrPtr && varPtrPtr instanceof LLVMValue) {
-        initializer = varPtrPtr;
-      }
-      dbg.emitDeclare(name, initializer, declaration, type);
-=======
       let variable = parentScope.get(name);
       if (!variable) {
         throw new Error(`LLVMValue for ${name} not found. Error at: ${declaration.getText()}`);
@@ -127,7 +120,6 @@
         throw new Error(`Expected value to be pointer to pointer, got '${variable.type.toString()}. Error at: ${declaration.getText()}'`);
       }
       dbg.emitDeclare(name, variable, declaration, type);
->>>>>>> 4ea4eba3
     }
   }
 

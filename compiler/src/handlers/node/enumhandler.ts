--- conflicted
+++ resolved
@@ -18,11 +18,7 @@
   handle(node: ts.Node, parentScope: Scope, env?: Environment): boolean {
     if (ts.isEnumDeclaration(node)) {
       const enumName = node.name.getText();
-<<<<<<< HEAD
-      const scope = new Scope(enumName, enumName, this.generator.gc);
-=======
       const enumObject = this.generator.ts.obj.create();
->>>>>>> 6326298d
 
       // @todo:
       // enum E {

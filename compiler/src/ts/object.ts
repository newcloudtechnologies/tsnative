/*
 * Copyright (c) New Cloud Technologies, Ltd., 2014-2022
 *
 * You can not use the contents of the file in any way without
 * New Cloud Technologies, Ltd. written permission.
 *
 * To obtain such a permit, you should contact New Cloud Technologies, Ltd.
 * at http://ncloudtech.com/contact.html
 *
 */

import { LLVMGenerator } from "../generator";
import * as ts from "typescript";
import { Declaration } from "./declaration";
import { FunctionMangler } from "../mangling";
import { LLVMType } from "../llvm/type";
import { LLVMValue } from "../llvm/value";

const stdlib = require("std/constants");

export class TSObject {
  private readonly generator: LLVMGenerator;
  private readonly llvmType: LLVMType;
  private readonly declaration: Declaration;

  private readonly ctorFn: LLVMValue;
  private readonly defaultCtorFn: LLVMValue;
  private readonly getFn: LLVMValue;
  private readonly setFn: LLVMValue;
  private readonly keysFn: LLVMValue;
  private readonly copyPropsFn: LLVMValue;

  constructor(generator: LLVMGenerator) {
    this.generator = generator;

    this.declaration = this.initClassDeclaration();
    this.llvmType = this.declaration.getLLVMStructType("object");

    const { ctor, defaultCtor } = this.initCtors();
    this.ctorFn = ctor;
    this.defaultCtorFn = defaultCtor;

    this.getFn = this.initGetFn();
    this.setFn = this.initSetFn();
    this.keysFn = this.initKeysFn();
    this.copyPropsFn = this.initCopyPropsFn();
  }

  private initClassDeclaration() {
    const stddefs = this.generator.program
      .getSourceFiles()
      .find((sourceFile) => sourceFile.fileName === stdlib.OBJECT_DEFINITION);

    if (!stddefs) {
      throw new Error("No object definition source file found");
    }

    const classDeclaration = stddefs.statements.find((node) => {
      return ts.isClassDeclaration(node) && node.name?.getText(stddefs) === "Object";
    });

    if (!classDeclaration) {
      throw new Error("Unable to find 'Object' declaration in std library definitions");
    }

    return Declaration.create(classDeclaration as ts.ClassDeclaration, this.generator);
  }

  private initCtors() {
    const ctorDeclaration = this.declaration.members.find((m) => m.isConstructor());

    if (!ctorDeclaration) {
      throw new Error(`Unable to find constructor at '${this.declaration.getText()}'`);
    }

    const { qualifiedName: defaultCtorQualifiedName, isExternalSymbol: isDefaultConstructorExternalSymbol } = FunctionMangler.mangle(
      ctorDeclaration,
      undefined,
      this.declaration.type,
      [],
      this.generator
    );

    if (!isDefaultConstructorExternalSymbol) {
      throw new Error("Unable to find default constructor CXX for 'Object'");
    }

    const llvmReturnType = LLVMType.getVoidType(this.generator);
    const llvmArgumentTypes = [LLVMType.getInt8Type(this.generator).getPointer()];

    const { fn: defaultCtor } = this.generator.llvm.function.create(llvmReturnType, llvmArgumentTypes, defaultCtorQualifiedName);

    const { qualifiedName: constructorQualifiedName, isExternalSymbol: isConstructorExternalSymbol } = FunctionMangler.mangle(
      ctorDeclaration,
      undefined,
      this.declaration.type,
      [],
      this.generator,
      undefined,
      ["Map<String*, void*>*"]
    );

    if (!isConstructorExternalSymbol) {
      throw new Error("Unable to find constructor CXX for 'Object'");
    }

    llvmArgumentTypes.push(LLVMType.getInt8Type(this.generator).getPointer());

    const { fn: ctor } = this.generator.llvm.function.create(llvmReturnType, llvmArgumentTypes, constructorQualifiedName);

    return { ctor, defaultCtor };
  }


  private initSetFn() {
    const setDeclaration = this.declaration.members.find((m) => m.name?.getText() === "set");

    if (!setDeclaration) {
      throw new Error(`Unable to find 'set' at '${this.declaration.getText()}'`);
    }

    const { qualifiedName, isExternalSymbol } = FunctionMangler.mangle(
      setDeclaration,
      undefined,
      this.declaration.type,
      [],
      this.generator,
      undefined,
      ["String*", "void*"]
    );

    if (!isExternalSymbol) {
      throw new Error(`Unable to find cxx 'set' for 'Object'`);
    }

    const llvmReturnType = LLVMType.getVoidType(this.generator);
    const llvmArgumentTypes = [
      LLVMType.getInt8Type(this.generator).getPointer(),
      this.generator.ts.str.getLLVMType(),
      LLVMType.getInt8Type(this.generator).getPointer(),
    ];

    const { fn: set } = this.generator.llvm.function.create(llvmReturnType, llvmArgumentTypes, qualifiedName);

    return set;
  }

  private initGetFn() {
    const getDeclaration = this.declaration.members.find((m) => m.name?.getText() === "get");

    if (!getDeclaration) {
      throw new Error(`Unable to find 'get' at '${this.declaration.getText()}'`);
    }

    const { qualifiedName, isExternalSymbol } = FunctionMangler.mangle(
      getDeclaration,
      undefined,
      this.declaration.type,
      [this.generator.ts.str.getDeclaration().type],
      this.generator
    );

    if (!isExternalSymbol) {
      throw new Error(`Unable to find cxx 'get' for 'Object'`);
    }

    const llvmReturnType = LLVMType.getInt8Type(this.generator).getPointer();
    const llvmArgumentTypes = [LLVMType.getInt8Type(this.generator).getPointer(), this.generator.ts.str.getLLVMType()];

    const { fn: get } = this.generator.llvm.function.create(llvmReturnType, llvmArgumentTypes, qualifiedName);

    return get;
  }

  private initKeysFn() {
    const keysDeclaration = this.declaration.members.find((m) => m.name?.getText() === "keys");

    if (!keysDeclaration) {
      throw new Error(`Unable to find 'keys' at '${this.declaration.getText()}'`);
    }

    const { qualifiedName, isExternalSymbol } = FunctionMangler.mangle(
      keysDeclaration,
      undefined,
<<<<<<< HEAD
      undefined,
      [this.declaration.type],
=======
      this.generator.ts.obj.getTSType(),
      [this.generator.ts.obj.getTSType()],
>>>>>>> 04603479
      this.generator
    );

    if (!isExternalSymbol) {
      throw new Error(`Unable to find cxx 'keys' for 'Object'`);
    }

    const signature = this.generator.ts.checker.getSignatureFromDeclaration(keysDeclaration);
    const tsReturnType = signature.getReturnType();
    const llvmReturnType = tsReturnType.getLLVMReturnType();

    const llvmArgumentTypes = [this.llvmType];

    const { fn: keys } = this.generator.llvm.function.create(llvmReturnType, llvmArgumentTypes, qualifiedName);

    return keys;
  }

  private initCopyPropsFn() {
    const copyPropsDeclaration = this.declaration.members.find((m) => m.name?.getText() === "copyPropsTo");

    if (!copyPropsDeclaration) {
      throw new Error(`Unable to find 'copyPropsTo' at '${this.declaration.getText()}'`);
    }

    const { qualifiedName, isExternalSymbol } = FunctionMangler.mangle(
      copyPropsDeclaration,
      undefined,
      this.declaration.type,
      [this.declaration.type],
      this.generator
    );

    if (!isExternalSymbol) {
      throw new Error(`Unable to find cxx 'copyPropsTo' for 'Object'`);
    }

    const signature = this.generator.ts.checker.getSignatureFromDeclaration(copyPropsDeclaration);
    const tsReturnType = signature.getReturnType();
    const llvmReturnType = tsReturnType.getLLVMReturnType();

    const llvmArgumentTypes = [this.llvmType, this.llvmType];

    const { fn: copyProps } = this.generator.llvm.function.create(llvmReturnType, llvmArgumentTypes, qualifiedName);

    return copyProps;
  }

  private getCtorFn(isDefault: boolean) {
    if (isDefault) {
      return this.defaultCtorFn;
    }

    return this.ctorFn;
  }

  copyProps(source: LLVMValue, target: LLVMValue) {
    const castedSource = this.generator.builder.createBitCast(
      source,
      this.llvmType
    );

    const castedTarget = this.generator.builder.createBitCast(
      target,
      this.llvmType
    );

    this.generator.builder.createSafeCall(this.copyPropsFn, [castedSource, castedTarget]);
  }

  create(props?: LLVMValue) {
    const allocated = this.generator.gc.allocate(this.llvmType.getPointerElementType());

    const thisUntyped = this.generator.builder.asVoidStar(allocated);

    const args = [thisUntyped];
    if (props) {
      const propsUntyped = this.generator.builder.asVoidStar(props);
      args.push(propsUntyped);
    }

    const ctor = this.getCtorFn(!props);

    this.generator.builder.createSafeCall(ctor, args);

    return allocated;
  }

  getKeys(obj: LLVMValue): LLVMValue {
    const castedObject = this.generator.builder.createBitCast(
      obj,
      this.generator.ts.obj.getLLVMType()
    );

    return this.generator.builder.createSafeCall(this.keysFn, [castedObject]);
  }

  get(thisValue: LLVMValue, key: string) {
    const thisUntyped = this.generator.builder.asVoidStar(thisValue);
    const llvmKey = this.generator.ts.str.create(key);

    return this.generator.builder.createSafeCall(this.getFn, [thisUntyped, llvmKey]);
  }

  set(thisValue: LLVMValue, key: string, value: LLVMValue) {
    const thisUntyped = this.generator.builder.asVoidStar(thisValue);
    const valueUntyped = this.generator.builder.asVoidStar(value);

    const wrappedKey = this.generator.ts.str.create(key);

    return this.generator.builder.createSafeCall(this.setFn, [thisUntyped, wrappedKey, valueUntyped]);
  }

  getLLVMType() {
    return this.llvmType;
  }

  getTSType() {
    return this.declaration.type;
  }
}<|MERGE_RESOLUTION|>--- conflicted
+++ resolved
@@ -182,13 +182,8 @@
     const { qualifiedName, isExternalSymbol } = FunctionMangler.mangle(
       keysDeclaration,
       undefined,
-<<<<<<< HEAD
-      undefined,
-      [this.declaration.type],
-=======
       this.generator.ts.obj.getTSType(),
       [this.generator.ts.obj.getTSType()],
->>>>>>> 04603479
       this.generator
     );
 

/*
 * Copyright (c) New Cloud Technologies, Ltd., 2014-2023
 *
 * You can not use the contents of the file in any way without
 * New Cloud Technologies, Ltd. written permission.
 *
 * To obtain such a permit, you should contact New Cloud Technologies, Ltd.
 * at http://ncloudtech.com/contact.html
 *
 */

import * as llvm from "llvm-node";
import * as ts from "typescript";
import * as path from "path";
import { LLVMGenerator } from "./generator";
import { TSType } from "../ts/type";
import { LLVMValue } from "../llvm/value";

export class SourceLocation {
  lineNo: number = 0;
  column: number = 0;
}

export class FileLocation {
  filename: string = "";
  dir: string = ".";
}

export class DebugInfo {
  private readonly generator: LLVMGenerator;
  private readonly diBuilder: llvm.DIBuilder;
  private readonly compileUnit: llvm.DICompileUnit;
  private readonly scopeStack: llvm.DIScope[];
  private readonly typeCache: Map<TSType, llvm.DIType>;

  static getFileNameAndDir(p: string): FileLocation {
    const parsedPath = path.parse(p);
    return { filename: parsedPath.base, dir: parsedPath.dir };
  }

  static getSourceLocation(decl: ts.Node | undefined): SourceLocation {
    if (decl === undefined || decl.pos === -1) {
      return {
        lineNo: 0,
        column: 0,
      };
    }
    const { line, character } = decl
      .getSourceFile()
      .getLineAndCharacterOfPosition(decl.getStart());
    return {
      lineNo: line + 1, // 'line + 1' - gives the real position of the string in the source code
      column: character + 1, // 'character + 1' - gives the real position of the string in the source code
    };
  }

  constructor(generator: LLVMGenerator) {
    this.generator = generator;
    this.diBuilder = new llvm.DIBuilder(this.generator.module);
    this.scopeStack = [];
    this.generator.module.addModuleFlag(
      llvm.Module.ModFlagBehavior.Warning,
      "Debug Info Version",
      llvm.LLVMConstants.DEBUG_METADATA_VERSION
    );
    // Darwin only supports DWARF 2
    if (new llvm.Triple(llvm.getProcessTriple()).isOSDarwin()) {
      this.generator.module.addModuleFlag(
        llvm.Module.ModFlagBehavior.Warning,
        "Dwarf Version",
        2
      );
    }
    const topLevelCompileUnit = DebugInfo.getFileNameAndDir(
      this.generator.program.getRootFileNames()[0]
    );
    const diFile = this.diBuilder.createFile(
      topLevelCompileUnit.filename,
      topLevelCompileUnit.dir
    );
    console.log(`Add file ${topLevelCompileUnit.filename}`);

    this.compileUnit = this.diBuilder.createCompileUnit(
      llvm.dwarf.SourceLanguage.C_plus_plus_14,
      diFile,
      "TypeScript Compiler",
      false,
      "",
      0
    );
    this.typeCache = new Map<TSType, llvm.DIType>();
  }

  getScope(): llvm.DIScope {
    if (this.scopeStack.length === 0) {
      this.openScope(this.compileUnit.getFile());
    }
    return this.scopeStack[this.scopeStack.length - 1];
  }

  openScope(scope: llvm.DIScope): void {
    this.scopeStack.push(scope);
  }

  closeScope() {
    if (this.scopeStack.length !== 0) {
      this.scopeStack.pop();
    }
  }

  emitLocation(decl: ts.Node | undefined): void {
    if (decl === undefined) {
      this.generator.builder
        .unwrap()
        .SetCurrentDebugLocation(new llvm.DebugLoc());
      return;
    }
    const { lineNo, column } = DebugInfo.getSourceLocation(decl);
    const location = llvm.DILocation.get(
      this.generator.context,
      lineNo,
      column,
      this.getScope()
    );
    this.generator.builder
      .unwrap()
      .SetCurrentDebugLocation(new llvm.DebugLoc(location));
  }
  emitProcedure(
    decl: ts.Node | undefined,
    fn: llvm.Function,
    qualifiedFnName: string,
    linkageName: string
  ) {
    const { filename, dir } = DebugInfo.getFileNameAndDir(
      this.generator.currentSourceFile.fileName
    );
    const compileUnit = this.diBuilder.createFile(filename, dir);
    const lineNo = DebugInfo.getSourceLocation(decl).lineNo;
    const diSubroutineType = this.diBuilder.createSubroutineType(
      new llvm.DITypeRefArray()
    );
    const scopeFn = this.diBuilder.createFunction(
      compileUnit as llvm.DIScope,
      qualifiedFnName,
      linkageName,
      compileUnit,
      lineNo,
      diSubroutineType,
      lineNo,
      llvm.DINode.DIFlags.FlagPrototyped,
      llvm.DISubprogram.DISPFlags.SPFlagDefinition
    );
    fn.setSubprogram(scopeFn);
    this.openScope(scopeFn);
    this.emitLocation(undefined);
  }

  emitProcedureEnd(fn: llvm.Function): void {
    if (fn && fn.getSubprogram()) {
      this.emitLocation(undefined);
      this.diBuilder.finalizeSubprogram(fn.getSubprogram());
      this.closeScope();
    }
  }

  emitMainScope(fn: llvm.Function): void {
    const mainSubroutine = this.diBuilder.createSubroutineType(
      new llvm.DITypeRefArray()
    );
    const mainScope = this.diBuilder.createFunction(
      this.compileUnit.getFile() as llvm.DIScope,
      fn.name,
      fn.name,
      this.compileUnit.getFile(),
      0, // ignore
      mainSubroutine,
      0, // ignore
      llvm.DINode.DIFlags.FlagPrototyped | llvm.DINode.DIFlags.FlagZero,
      llvm.DISubprogram.DISPFlags.SPFlagDefinition |
        llvm.DISubprogram.DISPFlags.SPFlagMainSubprogram
    );
    fn.setSubprogram(mainScope);
    this.openScope(mainScope);
  }

  finalize(): void {
    this.diBuilder.finalize();
  }
<<<<<<< HEAD
  getOrCreateTypeExt(tsType: TSType, size: number, scope: llvm.DIScope, lineNo : number): llvm.DIType | undefined {
=======
  getOrCreateCompositeType(tsType: TSType, size: number, scope: llvm.DIScope, lineNo : number): llvm.DIType | undefined {
>>>>>>> 4ea4eba3
    if (!this.typeCache.has(tsType)) {
      const compType = this.diBuilder.createForwardDecl(llvm.dwarf.DW_TAG_class_type, tsType.getApparentType().toString(), scope, scope.getFile(), lineNo, tsType.getApparentType().mangle());
      const ptrType = this.diBuilder.createPointerType(compType, size)
      this.typeCache.set(
        tsType,
        this.diBuilder.createPointerType(ptrType, size)
      );
    }
    return this.typeCache.get(tsType);
  }

  getOrCreateType(tsType: TSType, size: number): llvm.DIType | undefined {
    if (!this.typeCache.has(tsType)) {
      this.typeCache.set(
        tsType,
        this.diBuilder.createPointerType(undefined, size)
      );
    }
    return this.typeCache.get(tsType);
  }

  emitDeclare(
    varName: string,
    storage: LLVMValue,
    decl: ts.Node,
    tsType: TSType
  ): llvm.Instruction | undefined {
    const { lineNo, column } = DebugInfo.getSourceLocation(decl);
<<<<<<< HEAD
    const dbgType = this.getOrCreateTypeExt(
=======
    const dbgType = this.getOrCreateCompositeType(
>>>>>>> 4ea4eba3
      tsType,
      this.generator.module.dataLayout.getPointerSizeInBits(0),
      this.getScope(), lineNo
    );
    if (!dbgType) {
      return undefined;
    }
<<<<<<< HEAD
    //const { lineNo, column } = DebugInfo.getSourceLocation(decl);
=======
>>>>>>> 4ea4eba3
    const scope = this.getScope();
    const location = llvm.DILocation.get(
      this.generator.context,
      lineNo,
      column,
      scope
    );

    const currentBB = this.generator.builder.getInsertBlock();
    if (!currentBB) {
      throw new Error("Cannot get current LLVM function: no insert block");
    }

    const dbgVarInfo = this.diBuilder.createAutoVariable(
      scope,
      varName,
      scope.getFile(),
      lineNo,
      dbgType
    );
    const alloca = this.generator.builder
      .unwrap()
      .createAlloca(storage.unwrapped.type);
    const inst = this.diBuilder.insertDeclare(
      alloca,
      dbgVarInfo,
      this.diBuilder.createExpression(),
      location,
      currentBB
    );
    this.generator.builder.createSafeStore(
      storage,
      LLVMValue.create(alloca, this.generator)
    );
    return inst;
  }

  applyLocation(callInst: llvm.CallInst, decl: ts.Node): void {
    const { lineNo, column } = DebugInfo.getSourceLocation(decl);
    const location = llvm.DILocation.get(
      this.generator.context,
      lineNo,
      column,
      this.getScope()
    );
    callInst.setDebugLoc(new llvm.DebugLoc(location));
  }
  public createFile() : llvm.DIFile {
    const { filename, dir } = DebugInfo.getFileNameAndDir(
      this.generator.currentSourceFile.fileName
    );
    return this.diBuilder.createFile(filename, dir);
  }
}<|MERGE_RESOLUTION|>--- conflicted
+++ resolved
@@ -187,11 +187,7 @@
   finalize(): void {
     this.diBuilder.finalize();
   }
-<<<<<<< HEAD
-  getOrCreateTypeExt(tsType: TSType, size: number, scope: llvm.DIScope, lineNo : number): llvm.DIType | undefined {
-=======
   getOrCreateCompositeType(tsType: TSType, size: number, scope: llvm.DIScope, lineNo : number): llvm.DIType | undefined {
->>>>>>> 4ea4eba3
     if (!this.typeCache.has(tsType)) {
       const compType = this.diBuilder.createForwardDecl(llvm.dwarf.DW_TAG_class_type, tsType.getApparentType().toString(), scope, scope.getFile(), lineNo, tsType.getApparentType().mangle());
       const ptrType = this.diBuilder.createPointerType(compType, size)
@@ -220,11 +216,7 @@
     tsType: TSType
   ): llvm.Instruction | undefined {
     const { lineNo, column } = DebugInfo.getSourceLocation(decl);
-<<<<<<< HEAD
-    const dbgType = this.getOrCreateTypeExt(
-=======
     const dbgType = this.getOrCreateCompositeType(
->>>>>>> 4ea4eba3
       tsType,
       this.generator.module.dataLayout.getPointerSizeInBits(0),
       this.getScope(), lineNo
@@ -232,10 +224,6 @@
     if (!dbgType) {
       return undefined;
     }
-<<<<<<< HEAD
-    //const { lineNo, column } = DebugInfo.getSourceLocation(decl);
-=======
->>>>>>> 4ea4eba3
     const scope = this.getScope();
     const location = llvm.DILocation.get(
       this.generator.context,
